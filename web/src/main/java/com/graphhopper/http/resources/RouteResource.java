--- conflicted
+++ resolved
@@ -18,25 +18,16 @@
 package com.graphhopper.http.resources;
 
 import com.codahale.metrics.MetricRegistry;
-import com.fasterxml.jackson.databind.node.ArrayNode;
-import com.fasterxml.jackson.databind.node.JsonNodeFactory;
-import com.fasterxml.jackson.databind.node.ObjectNode;
-<<<<<<< HEAD
 import com.graphhopper.GHRequest;
 import com.graphhopper.GHResponse;
 import com.graphhopper.GraphHopperAPI;
 import com.graphhopper.ValidGHRequest;
+import com.graphhopper.http.api.JsonErrorEntity;
 import com.graphhopper.reader.gtfs.GraphHopperGtfs;
 import com.graphhopper.reader.gtfs.PtFlagEncoder;
-=======
-import com.graphhopper.*;
-import com.graphhopper.http.WebHelper;
-import com.graphhopper.http.api.JsonErrorEntity;
->>>>>>> 7e81de31
 import com.graphhopper.routing.util.EncodingManager;
 import com.graphhopper.storage.GraphHopperStorage;
 import com.graphhopper.util.StopWatch;
-import com.graphhopper.util.exceptions.GHException;
 import org.slf4j.Logger;
 import org.slf4j.LoggerFactory;
 import org.w3c.dom.Document;
@@ -59,7 +50,6 @@
 import java.util.List;
 
 import static com.graphhopper.util.Parameters.Routing.INSTRUCTIONS;
-import static com.graphhopper.util.Parameters.Routing.POINT_HINT;
 import static javax.servlet.http.HttpServletResponse.SC_BAD_REQUEST;
 
 /**
@@ -114,11 +104,6 @@
             throw new WebApplicationException(errorResponse(new IllegalArgumentException("Vehicle not supported: " + request.getVehicle()), writeGPX));
         } else if (enableElevation && !hasElevation) {
             throw new WebApplicationException(errorResponse(new IllegalArgumentException("Elevation not supported!"), writeGPX));
-        }
-
-<<<<<<< HEAD
-        if (request.getPointHints().size() > 0 && request.getPointHints().size() != request.getPoints().size()) {
-            throw new WebApplicationException(errorResponse(new IllegalArgumentException("If you pass " + POINT_HINT + ", you need to pass a hint for every point, empty hints will be ignored"), writeGPX));
         }
 
         switch (type) {
@@ -158,9 +143,6 @@
                 }).build();
             default:
                 GHResponse ghResponse = graphHopper.route(request);
-=======
-        GHResponse ghResponse = graphHopper.route(request);
->>>>>>> 7e81de31
 
                 // TODO: Request logging and timing should perhaps be done somewhere outside
                 float took = sw.stop().getSeconds();
