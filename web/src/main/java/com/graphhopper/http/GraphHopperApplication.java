--- conflicted
+++ resolved
@@ -54,7 +54,6 @@
 
     @Override
     public void run(GraphHopperServerConfiguration configuration, Environment environment) throws Exception {
-<<<<<<< HEAD
         environment.jersey().register(new AbstractBinder() {
             @Override
             protected void configure() {
@@ -62,9 +61,7 @@
             }
         });
 
-=======
         environment.jersey().register(new GHJerseyViolationExceptionMapper());
->>>>>>> 2487581c
         environment.getObjectMapper().setDateFormat(new ISO8601DateFormat());
         environment.getObjectMapper().registerModule(new JtsModule());
         environment.getObjectMapper().setSerializationInclusion(JsonInclude.Include.NON_NULL);
