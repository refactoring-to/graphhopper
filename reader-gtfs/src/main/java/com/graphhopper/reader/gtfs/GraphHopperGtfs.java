/*
 *  Licensed to GraphHopper GmbH under one or more contributor
 *  license agreements. See the NOTICE file distributed with this work for
 *  additional information regarding copyright ownership.
 *
 *  GraphHopper GmbH licenses this file to you under the Apache License,
 *  Version 2.0 (the "License"); you may not use this file except in
 *  compliance with the License. You may obtain a copy of the License at
 *
 *       http://www.apache.org/licenses/LICENSE-2.0
 *
 *  Unless required by applicable law or agreed to in writing, software
 *  distributed under the License is distributed on an "AS IS" BASIS,
 *  WITHOUT WARRANTIES OR CONDITIONS OF ANY KIND, either express or implied.
 *  See the License for the specific language governing permissions and
 *  limitations under the License.
 */

package com.graphhopper.reader.gtfs;

import com.conveyal.gtfs.GTFSFeed;
import com.conveyal.gtfs.model.Transfer;
import com.google.transit.realtime.GtfsRealtime;
import com.graphhopper.*;
import com.graphhopper.reader.osm.OSMReader;
import com.graphhopper.routing.QueryGraph;
import com.graphhopper.routing.VirtualEdgeIteratorState;
import com.graphhopper.routing.subnetwork.PrepareRoutingSubnetworks;
import com.graphhopper.routing.util.DefaultEdgeFilter;
import com.graphhopper.routing.util.EdgeFilter;
import com.graphhopper.routing.util.EncodingManager;
import com.graphhopper.routing.weighting.FastestWeighting;
import com.graphhopper.routing.weighting.Weighting;
import com.graphhopper.storage.*;
import com.graphhopper.storage.index.LocationIndex;
import com.graphhopper.storage.index.LocationIndexTree;
import com.graphhopper.storage.index.QueryResult;
import com.graphhopper.util.*;
import com.graphhopper.util.exceptions.PointNotFoundException;
import com.graphhopper.util.shapes.GHPoint;

import java.io.File;
import java.io.IOException;
import java.time.Instant;
import java.time.format.DateTimeParseException;
import java.util.*;
import java.util.stream.Collectors;
import java.util.stream.Stream;
import java.util.zip.ZipFile;

import static com.graphhopper.util.Parameters.PT.PROFILE_QUERY;

public final class GraphHopperGtfs implements GraphHopperAPI {

    public static class Factory {
        private final TranslationMap translationMap;
        private final PtFlagEncoder flagEncoder;
        private final GraphHopperStorage graphHopperStorage;
        private final LocationIndex locationIndex;
        private final GtfsStorage gtfsStorage;

        private Factory(PtFlagEncoder flagEncoder, TranslationMap translationMap, GraphHopperStorage graphHopperStorage, LocationIndex locationIndex, GtfsStorage gtfsStorage) {
            this.flagEncoder = flagEncoder;
            this.translationMap = translationMap;
            this.graphHopperStorage = graphHopperStorage;
            this.locationIndex = locationIndex;
            this.gtfsStorage = gtfsStorage;
        }

        public GraphHopperGtfs createWith(GtfsRealtime.FeedMessage realtimeFeed, String agencyId) {
            Map<String, GtfsRealtime.FeedMessage> realtimeFeeds = new HashMap<>();
            realtimeFeeds.put("gtfs_0", realtimeFeed);
            return new GraphHopperGtfs(flagEncoder, translationMap, graphHopperStorage, locationIndex, gtfsStorage, RealtimeFeed.fromProtobuf(graphHopperStorage, gtfsStorage, flagEncoder, realtimeFeeds));
        }

        public GraphHopperGtfs createWithoutRealtimeFeed() {
            return new GraphHopperGtfs(flagEncoder, translationMap, graphHopperStorage, locationIndex, gtfsStorage, RealtimeFeed.empty(gtfsStorage));
        }
    }

    public static Factory createFactory(PtFlagEncoder flagEncoder, TranslationMap translationMap, GraphHopperStorage graphHopperStorage, LocationIndex locationIndex, GtfsStorage gtfsStorage) {
        return new Factory(flagEncoder, translationMap, graphHopperStorage, locationIndex, gtfsStorage);
    }

    private final TranslationMap translationMap;
    private final PtFlagEncoder flagEncoder;
    private final Weighting accessEgressWeighting;
    private final GraphHopperStorage graphHopperStorage;
    private final LocationIndex locationIndex;
    private final GtfsStorage gtfsStorage;
    private final RealtimeFeed realtimeFeed;
    private final TripFromLabel tripFromLabel;

    private class RequestHandler {
        private final int maxVisitedNodesForRequest;
        private final int limitSolutions;
        private final Instant initialTime;
        private final boolean profileQuery;
        private final boolean arriveBy;
        private final boolean ignoreTransfers;
        private final double betaTransfers;
        private final double betaWalkTime;
        private final double walkSpeedKmH;
        private final double maxWalkDistancePerLeg;
        private final int blockedRouteTypes;
        private final GHPoint enter;
        private final GHPoint exit;
        private final Translation translation;
        private final List<VirtualEdgeIteratorState> extraEdges = new ArrayList<>(realtimeFeed.getAdditionalEdges());

        private final GHResponse response = new GHResponse();
        private final Graph graphWithExtraEdges = new WrapperGraph(graphHopperStorage, extraEdges);
        private QueryGraph queryGraph = new QueryGraph(graphWithExtraEdges);
        private GraphExplorer graphExplorer;
        private int visitedNodes;

        RequestHandler(GHRequest request) {
            maxVisitedNodesForRequest = request.getHints().getInt(Parameters.Routing.MAX_VISITED_NODES, 1_000_000);
            profileQuery = request.getHints().getBool(PROFILE_QUERY, false);
            ignoreTransfers = request.getHints().getBool(Parameters.PT.IGNORE_TRANSFERS, profileQuery);
            betaTransfers = request.getHints().getDouble("beta_transfers", 0.0);
            betaWalkTime = request.getHints().getDouble("beta_walk_time", 1.0);
            limitSolutions = request.getHints().getInt(Parameters.PT.LIMIT_SOLUTIONS, profileQuery ? 5 : ignoreTransfers ? 1 : Integer.MAX_VALUE);
            final String departureTimeString = request.getHints().get(Parameters.PT.EARLIEST_DEPARTURE_TIME, "");
            try {
                initialTime = Instant.parse(departureTimeString);
            } catch (DateTimeParseException e) {
                throw new IllegalArgumentException(String.format(Locale.ROOT, "Illegal value for required parameter %s: [%s]", Parameters.PT.EARLIEST_DEPARTURE_TIME, departureTimeString));
            }
            arriveBy = request.getHints().getBool(Parameters.PT.ARRIVE_BY, false);
            walkSpeedKmH = request.getHints().getDouble(Parameters.PT.WALK_SPEED, 5.0);
            blockedRouteTypes = request.getHints().getInt(Parameters.PT.BLOCKED_ROUTE_TYPES, 0);
            translation = translationMap.getWithFallBack(request.getLocale());
            if (request.getPoints().size() != 2) {
                throw new IllegalArgumentException("Exactly 2 points have to be specified, but was:" + request.getPoints().size());
            }
            enter = request.getPoints().get(0);
            exit = request.getPoints().get(1);
            maxWalkDistancePerLeg = request.getHints().getDouble(Parameters.PT.MAX_WALK_DISTANCE_PER_LEG, Integer.MAX_VALUE);
        }

        GHResponse route() {
            StopWatch stopWatch = new StopWatch().start();

            ArrayList<QueryResult> allQueryResults = new ArrayList<>();

            QueryResult source = findClosest(enter, 0);
            QueryResult dest = findClosest(exit, 1);
            allQueryResults.add(source);
            allQueryResults.add(dest);
            queryGraph.lookup(Arrays.asList(source, dest)); // modifies queryGraph, source and dest!

            PointList startAndEndpoint = pointListFrom(Arrays.asList(source, dest));
            response.addDebugInfo("idLookup:" + stopWatch.stop().getSeconds() + "s");

            int startNode;
            int destNode;
            if (arriveBy) {
                startNode = allQueryResults.get(1).getClosestNode();
                destNode = allQueryResults.get(0).getClosestNode();
            } else {
                startNode = allQueryResults.get(0).getClosestNode();
                destNode = allQueryResults.get(1).getClosestNode();
            }
            List<List<Label.Transition>> solutions = findPaths(startNode, destNode);
            parseSolutionsAndAddToResponse(solutions, startAndEndpoint);
            return response;
        }

        private QueryResult findClosest(GHPoint point, int indexForErrorMessage) {
            final EdgeFilter filter = DefaultEdgeFilter.allEdges(graphHopperStorage.getEncodingManager().getEncoder("foot"));
            QueryResult source = locationIndex.findClosest(point.lat, point.lon, filter);
            if (!source.isValid()) {
                throw new PointNotFoundException("Cannot find point: " + point, indexForErrorMessage);
            }
            if (flagEncoder.getEdgeType(source.getClosestEdge()) != GtfsStorage.EdgeType.HIGHWAY) {
                throw new RuntimeException(flagEncoder.getEdgeType(source.getClosestEdge()).name());
            }
            return source;
        }

        private void parseSolutionsAndAddToResponse(List<List<Label.Transition>> solutions, PointList waypoints) {
            for (List<Label.Transition> solution : solutions) {
                final List<Trip.Leg> legs = tripFromLabel.getTrip(translation, graphExplorer, accessEgressWeighting, solution);
                final PathWrapper pathWrapper = tripFromLabel.createPathWrapper(translation, waypoints, legs);
                pathWrapper.setImpossible(solution.stream().anyMatch(t -> t.label.impossible));
<<<<<<< HEAD
                pathWrapper.setTime((solution.get(solution.size() - 1).label.currentTime - solution.get(0).label.currentTime));
=======
                pathWrapper.setTime((solution.get(solution.size()-1).label.currentTime - solution.get(0).label.currentTime));
>>>>>>> a38db316
                response.add(pathWrapper);
            }
            Comparator<PathWrapper> c = Comparator.comparingInt(p -> (p.isImpossible() ? 1 : 0));
            Comparator<PathWrapper> d = Comparator.comparingDouble(PathWrapper::getTime);
            response.getAll().sort(c.thenComparing(d));
        }

        private List<List<Label.Transition>> findPaths(int startNode, int destNode) {
            StopWatch stopWatch = new StopWatch().start();
            final GraphExplorer accessEgressGraphExplorer = new GraphExplorer(queryGraph, accessEgressWeighting, flagEncoder, gtfsStorage, realtimeFeed, !arriveBy, extraEdges, true, walkSpeedKmH);
            boolean reverse = !arriveBy;
            GtfsStorage.EdgeType edgeType = reverse ? GtfsStorage.EdgeType.EXIT_PT : GtfsStorage.EdgeType.ENTER_PT;
            MultiCriteriaLabelSetting stationRouter = new MultiCriteriaLabelSetting(accessEgressGraphExplorer, flagEncoder, reverse, maxWalkDistancePerLeg, false, false, false, maxVisitedNodesForRequest, new ArrayList<>());
            stationRouter.setBetaWalkTime(betaWalkTime);
            Iterator<Label> stationIterator = stationRouter.calcLabels(destNode, startNode, initialTime, blockedRouteTypes).iterator();
            List<Label> stationLabels = new ArrayList<>();
            while (stationIterator.hasNext()) {
                Label label = stationIterator.next();
                if (label.adjNode == startNode) {
                    stationLabels.add(label);
                    break;
<<<<<<< HEAD
                } else if (label.edge != -1 && flagEncoder.getEdgeType(accessEgressGraphExplorer.getEdgeIteratorState(label.edge, label.parent.adjNode)) == edgeType) {
=======
                } else if (label.edge != -1 && flagEncoder.getEdgeType(accessEgressGraphExplorer.getEdgeIteratorState(label.edge, label.parent.adjNode).getFlags()) == edgeType) {
>>>>>>> a38db316
                    stationLabels.add(label);
                }
            }
            visitedNodes += stationRouter.getVisitedNodes();

            Map<Integer, Label> reverseSettledSet = new HashMap<>();
            for (Label stationLabel : stationLabels) {
                reverseSettledSet.put(stationLabel.adjNode, stationLabel);
            }

            graphExplorer = new GraphExplorer(queryGraph, accessEgressWeighting, flagEncoder, gtfsStorage, realtimeFeed, arriveBy, extraEdges, false, walkSpeedKmH);
            List<Label> discoveredSolutions = new ArrayList<>();
            final long smallestStationLabelWeight;
            MultiCriteriaLabelSetting router = new MultiCriteriaLabelSetting(graphExplorer, flagEncoder, arriveBy, maxWalkDistancePerLeg, true, !ignoreTransfers, profileQuery, maxVisitedNodesForRequest, discoveredSolutions);
            router.setBetaTransfers(betaTransfers);
            router.setBetaWalkTime(betaWalkTime);
            if (!stationLabels.isEmpty()) {
                smallestStationLabelWeight = stationRouter.weight(stationLabels.get(0));
            } else {
                smallestStationLabelWeight = Long.MAX_VALUE;
            }
            Iterator<Label> iterator = router.calcLabels(startNode, destNode, initialTime, blockedRouteTypes).iterator();
            Map<Label, Label> originalSolutions = new HashMap<>();

            long highestWeightForDominationTest = Long.MAX_VALUE;
            while (iterator.hasNext()) {
                Label label = iterator.next();
                final long weight = router.weight(label);
<<<<<<< HEAD
                if ((!profileQuery || discoveredSolutions.size() >= limitSolutions) && weight + smallestStationLabelWeight > highestWeightForDominationTest) {
=======
                if ( (!profileQuery || discoveredSolutions.size() >= limitSolutions) && weight + smallestStationLabelWeight > highestWeightForDominationTest) {
>>>>>>> a38db316
                    break;
                }
                Label reverseLabel = reverseSettledSet.get(label.adjNode);
                if (reverseLabel != null) {
                    Label combinedSolution = new Label(label.currentTime - reverseLabel.currentTime + initialTime.toEpochMilli(), -1, label.adjNode, label.nTransfers + reverseLabel.nTransfers, label.nWalkDistanceConstraintViolations + reverseLabel.nWalkDistanceConstraintViolations, label.walkDistanceOnCurrentLeg + reverseLabel.walkDistanceOnCurrentLeg, label.departureTime, label.walkTime + reverseLabel.walkTime, 0, label.impossible, null);
                    if (router.isNotDominatedByAnyOf(combinedSolution, discoveredSolutions)) {
                        router.removeDominated(combinedSolution, discoveredSolutions);
                        if (discoveredSolutions.size() < limitSolutions) {
                            discoveredSolutions.add(combinedSolution);
                            originalSolutions.put(combinedSolution, label);
                            if (profileQuery) {
<<<<<<< HEAD
                                highestWeightForDominationTest = router.weight(discoveredSolutions.get(discoveredSolutions.size() - 1));
=======
                                highestWeightForDominationTest = router.weight(discoveredSolutions.get(discoveredSolutions.size()-1));
>>>>>>> a38db316
                            } else {
                                highestWeightForDominationTest = discoveredSolutions.stream().filter(s -> !s.impossible && (ignoreTransfers || s.nTransfers <= 1)).mapToLong(router::weight).min().orElse(Long.MAX_VALUE);
                            }
                        }
                    }
                }
            }

            List<List<Label.Transition>> pathsToStations = discoveredSolutions.stream()
                    .map(originalSolutions::get)
                    .map(l -> new TripFromLabel(gtfsStorage, realtimeFeed).getTransitions(arriveBy, flagEncoder, graphExplorer, l)).collect(Collectors.toList());

            List<List<Label.Transition>> paths = pathsToStations.stream().map(p -> {
                if (arriveBy) {
                    List<Label.Transition> pp = new ArrayList<>(p.subList(1, p.size()));
                    List<Label.Transition> pathFromStation = pathFromStation(accessEgressGraphExplorer, reverseSettledSet.get(p.get(0).label.adjNode));
                    long diff = p.get(0).label.currentTime - pathFromStation.get(pathFromStation.size() - 1).label.currentTime;
                    List<Label.Transition> patchedPathFromStation = pathFromStation.stream().map(t -> {
                        return new Label.Transition(new Label(t.label.currentTime + diff, t.label.edge, t.label.adjNode, t.label.nTransfers, t.label.nWalkDistanceConstraintViolations, t.label.walkDistanceOnCurrentLeg, t.label.departureTime, t.label.walkTime, t.label.residualDelay, t.label.impossible, null), t.edge);
                    }).collect(Collectors.toList());
                    pp.addAll(0, patchedPathFromStation);
                    return pp;
                } else {
                    List<Label.Transition> pp = new ArrayList<>(p);
                    List<Label.Transition> pathFromStation = pathFromStation(accessEgressGraphExplorer, reverseSettledSet.get(p.get(p.size() - 1).label.adjNode));
                    long diff = p.get(p.size() - 1).label.currentTime - pathFromStation.get(0).label.currentTime;
                    List<Label.Transition> patchedPathFromStation = pathFromStation.subList(1, pathFromStation.size()).stream().map(t -> {
                        return new Label.Transition(new Label(t.label.currentTime + diff, t.label.edge, t.label.adjNode, t.label.nTransfers, t.label.nWalkDistanceConstraintViolations, t.label.walkDistanceOnCurrentLeg, t.label.departureTime, t.label.walkTime, t.label.residualDelay, t.label.impossible, null), t.edge);
                    }).collect(Collectors.toList());
                    pp.addAll(patchedPathFromStation);
                    return pp;
                }
            }).collect(Collectors.toList());

            visitedNodes += router.getVisitedNodes();
            response.addDebugInfo("routing:" + stopWatch.stop().getSeconds() + "s");
            if (discoveredSolutions.isEmpty() && router.getVisitedNodes() >= maxVisitedNodesForRequest) {
                throw new IllegalArgumentException("No path found - maximum number of nodes exceeded: " + maxVisitedNodesForRequest);
            }
            response.getHints().put("visited_nodes.sum", visitedNodes);
            response.getHints().put("visited_nodes.average", visitedNodes);
            if (discoveredSolutions.isEmpty()) {
                response.addError(new RuntimeException("No route found"));
            }
            return paths;
        }

        private List<Label.Transition> pathFromStation(GraphExplorer accessEgressGraphExplorer, Label l) {
            return new TripFromLabel(gtfsStorage, realtimeFeed).getTransitions(!arriveBy, flagEncoder, accessEgressGraphExplorer, l);
        }
    }

    public GraphHopperGtfs(PtFlagEncoder flagEncoder, TranslationMap translationMap, GraphHopperStorage graphHopperStorage, LocationIndex locationIndex, GtfsStorage gtfsStorage, RealtimeFeed realtimeFeed) {
        this.flagEncoder = flagEncoder;
        this.accessEgressWeighting = new FastestWeighting(graphHopperStorage.getEncodingManager().getEncoder("foot"));
        this.translationMap = translationMap;
        this.graphHopperStorage = graphHopperStorage;
        this.locationIndex = locationIndex;
        this.gtfsStorage = gtfsStorage;
        this.realtimeFeed = realtimeFeed;
        this.tripFromLabel = new TripFromLabel(this.gtfsStorage, this.realtimeFeed);
    }

    public static GtfsStorage createGtfsStorage() {
        return new GtfsStorage();
    }

    public static GHDirectory createGHDirectory(String graphHopperFolder) {
        return new GHDirectory(graphHopperFolder, DAType.RAM_STORE);
    }

    public static TranslationMap createTranslationMap() {
        return new TranslationMap().doImport();
    }

    public static GraphHopperStorage createOrLoad(GHDirectory directory, EncodingManager encodingManager, PtFlagEncoder ptFlagEncoder, GtfsStorage gtfsStorage, Collection<String> gtfsFiles, Collection<String> osmFiles) {
        GraphHopperStorage graphHopperStorage = new GraphHopperStorage(directory, encodingManager, false, gtfsStorage);
        if (graphHopperStorage.loadExisting()) {
            return graphHopperStorage;
        } else {
            graphHopperStorage.create(1000);
            for (String osmFile : osmFiles) {
                OSMReader osmReader = new OSMReader(graphHopperStorage);
                osmReader.setFile(new File(osmFile));
                osmReader.setCreateStorage(false);
                try {
                    osmReader.readGraph();
                } catch (IOException e) {
                    throw new RuntimeException(e);
                }
            }
            new PrepareRoutingSubnetworks(graphHopperStorage, Collections.singletonList(encodingManager.getEncoder("foot"))).doWork();

            int id = 0;
            for (String gtfsFile : gtfsFiles) {
                try {
                    ((GtfsStorage) graphHopperStorage.getExtension()).loadGtfsFromFile("gtfs_" + id++, new ZipFile(gtfsFile));
                } catch (IOException e) {
                    throw new RuntimeException(e);
                }
            }
            LocationIndex walkNetworkIndex;
            if (graphHopperStorage.getNodes() > 0) {
                walkNetworkIndex = new LocationIndexTree(graphHopperStorage, new RAMDirectory()).prepareIndex();
            } else {
                walkNetworkIndex = new EmptyLocationIndex();
            }
            GraphHopperGtfs graphHopperGtfs = new GraphHopperGtfs(ptFlagEncoder, createTranslationMap(), graphHopperStorage, walkNetworkIndex, gtfsStorage, RealtimeFeed.empty(gtfsStorage));
            for (int i = 0; i < id; i++) {
                GTFSFeed gtfsFeed = gtfsStorage.getGtfsFeeds().get("gtfs_" + i);
                GtfsReader gtfsReader = new GtfsReader("gtfs_" + i, graphHopperStorage, gtfsStorage, ptFlagEncoder, walkNetworkIndex);
                gtfsReader.connectStopsToStreetNetwork();
                graphHopperGtfs.getType0TransferWithTimes(gtfsFeed)
                        .forEach(t -> {
                            t.transfer.transfer_type = 2;
                            t.transfer.min_transfer_time = (int) (t.time / 1000L);
                            gtfsFeed.transfers.put(t.id, t.transfer);
                        });
                gtfsReader.readGraph();
            }
            graphHopperStorage.flush();
            return graphHopperStorage;
        }
    }


    public static LocationIndex createOrLoadIndex(GHDirectory directory, GraphHopperStorage graphHopperStorage) {
        final EdgeFilter filter = DefaultEdgeFilter.allEdges(graphHopperStorage.getEncodingManager().getEncoder("foot"));
        Graph walkNetwork = GraphSupport.filteredView(graphHopperStorage, filter);
        LocationIndex locationIndex = new LocationIndexTree(walkNetwork, directory);
        if (!locationIndex.loadExisting()) {
            locationIndex.prepareIndex();
        }
        return locationIndex;
    }

    public boolean load(String graphHopperFolder) {
        throw new IllegalStateException("We are always loaded, or we wouldn't exist.");
    }

    @Override
    public GHResponse route(GHRequest request) {
        return new RequestHandler(request).route();
    }

    private class TransferWithTime {
        public String id;
        Transfer transfer;
        long time;
    }

    private Stream<TransferWithTime> getType0TransferWithTimes(GTFSFeed gtfsFeed) {
        return gtfsFeed.transfers.entrySet()
                .parallelStream()
                .filter(e -> e.getValue().transfer_type == 0)
                .map(e -> {
                    PointList points = new PointList(2, false);
                    final int fromnode = gtfsStorage.getStationNodes().get(e.getValue().from_stop_id);
                    final QueryResult fromstation = new QueryResult(graphHopperStorage.getNodeAccess().getLat(fromnode), graphHopperStorage.getNodeAccess().getLon(fromnode));
                    fromstation.setClosestNode(fromnode);
                    points.add(graphHopperStorage.getNodeAccess().getLat(fromnode), graphHopperStorage.getNodeAccess().getLon(fromnode));

                    final int tonode = gtfsStorage.getStationNodes().get(e.getValue().to_stop_id);
                    final QueryResult tostation = new QueryResult(graphHopperStorage.getNodeAccess().getLat(tonode), graphHopperStorage.getNodeAccess().getLon(tonode));
                    tostation.setClosestNode(tonode);
                    points.add(graphHopperStorage.getNodeAccess().getLat(tonode), graphHopperStorage.getNodeAccess().getLon(tonode));

                    QueryGraph queryGraph = new QueryGraph(graphHopperStorage);
                    queryGraph.lookup(Collections.emptyList());
                    final GraphExplorer graphExplorer = new GraphExplorer(queryGraph, accessEgressWeighting, flagEncoder, gtfsStorage, realtimeFeed, false, Collections.emptyList(), true, 5.0);

                    MultiCriteriaLabelSetting router = new MultiCriteriaLabelSetting(graphExplorer, flagEncoder, false, Double.MAX_VALUE, false, false, false, Integer.MAX_VALUE, new ArrayList<>());
                    final Stream<Label> labels = router.calcLabels(fromnode, tonode, Instant.ofEpochMilli(0), 0);
                    List<Label> solutions = labels
                            .filter(current -> tonode == current.adjNode)
                            .collect(Collectors.toList());
                    TransferWithTime transferWithTime = new TransferWithTime();
                    transferWithTime.id = e.getKey();
                    transferWithTime.transfer = e.getValue();
                    transferWithTime.time = solutions.get(0).currentTime;
                    return transferWithTime;
                });
    }

    private PointList pointListFrom(List<QueryResult> queryResults) {
        PointList waypoints = new PointList(queryResults.size(), true);
        for (QueryResult qr : queryResults) {
            waypoints.add(qr.getSnappedPoint());
        }
        return waypoints;
    }

}<|MERGE_RESOLUTION|>--- conflicted
+++ resolved
@@ -184,11 +184,7 @@
                 final List<Trip.Leg> legs = tripFromLabel.getTrip(translation, graphExplorer, accessEgressWeighting, solution);
                 final PathWrapper pathWrapper = tripFromLabel.createPathWrapper(translation, waypoints, legs);
                 pathWrapper.setImpossible(solution.stream().anyMatch(t -> t.label.impossible));
-<<<<<<< HEAD
                 pathWrapper.setTime((solution.get(solution.size() - 1).label.currentTime - solution.get(0).label.currentTime));
-=======
-                pathWrapper.setTime((solution.get(solution.size()-1).label.currentTime - solution.get(0).label.currentTime));
->>>>>>> a38db316
                 response.add(pathWrapper);
             }
             Comparator<PathWrapper> c = Comparator.comparingInt(p -> (p.isImpossible() ? 1 : 0));
@@ -210,11 +206,7 @@
                 if (label.adjNode == startNode) {
                     stationLabels.add(label);
                     break;
-<<<<<<< HEAD
                 } else if (label.edge != -1 && flagEncoder.getEdgeType(accessEgressGraphExplorer.getEdgeIteratorState(label.edge, label.parent.adjNode)) == edgeType) {
-=======
-                } else if (label.edge != -1 && flagEncoder.getEdgeType(accessEgressGraphExplorer.getEdgeIteratorState(label.edge, label.parent.adjNode).getFlags()) == edgeType) {
->>>>>>> a38db316
                     stationLabels.add(label);
                 }
             }
@@ -243,11 +235,7 @@
             while (iterator.hasNext()) {
                 Label label = iterator.next();
                 final long weight = router.weight(label);
-<<<<<<< HEAD
                 if ((!profileQuery || discoveredSolutions.size() >= limitSolutions) && weight + smallestStationLabelWeight > highestWeightForDominationTest) {
-=======
-                if ( (!profileQuery || discoveredSolutions.size() >= limitSolutions) && weight + smallestStationLabelWeight > highestWeightForDominationTest) {
->>>>>>> a38db316
                     break;
                 }
                 Label reverseLabel = reverseSettledSet.get(label.adjNode);
@@ -259,11 +247,7 @@
                             discoveredSolutions.add(combinedSolution);
                             originalSolutions.put(combinedSolution, label);
                             if (profileQuery) {
-<<<<<<< HEAD
-                                highestWeightForDominationTest = router.weight(discoveredSolutions.get(discoveredSolutions.size() - 1));
-=======
                                 highestWeightForDominationTest = router.weight(discoveredSolutions.get(discoveredSolutions.size()-1));
->>>>>>> a38db316
                             } else {
                                 highestWeightForDominationTest = discoveredSolutions.stream().filter(s -> !s.impossible && (ignoreTransfers || s.nTransfers <= 1)).mapToLong(router::weight).min().orElse(Long.MAX_VALUE);
                             }
