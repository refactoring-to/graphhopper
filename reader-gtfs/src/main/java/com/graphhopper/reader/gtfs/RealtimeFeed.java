--- conflicted
+++ resolved
@@ -70,20 +70,20 @@
         String feedKey = "gtfs_0"; //FIXME
         GTFSFeed feed = staticGtfs.getGtfsFeeds().get(feedKey);
         final IntHashSet blockedEdges = new IntHashSet();
-//        feedMessage.getEntityList().stream()
-//            .filter(GtfsRealtime.FeedEntity::hasTripUpdate)
-//            .map(GtfsRealtime.FeedEntity::getTripUpdate)
-//            .forEach(tripUpdate -> {
-//                final int[] boardEdges = staticGtfs.getBoardEdgesForTrip().get(tripUpdate.getTrip());
-//                final int[] leaveEdges = staticGtfs.getAlightEdgesForTrip().get(tripUpdate.getTrip());
-//                tripUpdate.getStopTimeUpdateList().stream()
-//                        .filter(stopTimeUpdate -> stopTimeUpdate.getScheduleRelationship() == SKIPPED)
-//                        .mapToInt(stu -> stu.getStopSequence()-1) // stop sequence number is 1-based, not 0-based
-//                        .forEach(skippedStopSequenceNumber -> {
-//                            blockedEdges.add(boardEdges[skippedStopSequenceNumber]);
-//                            blockedEdges.add(leaveEdges[skippedStopSequenceNumber]);
-//                        });
-//            });
+        feedMessage.getEntityList().stream()
+            .filter(GtfsRealtime.FeedEntity::hasTripUpdate)
+            .map(GtfsRealtime.FeedEntity::getTripUpdate)
+            .forEach(tripUpdate -> {
+                final int[] boardEdges = staticGtfs.getBoardEdgesForTrip().get(tripUpdate.getTrip());
+                final int[] leaveEdges = staticGtfs.getAlightEdgesForTrip().get(tripUpdate.getTrip());
+                tripUpdate.getStopTimeUpdateList().stream()
+                        .filter(stopTimeUpdate -> stopTimeUpdate.getScheduleRelationship() == SKIPPED)
+                        .mapToInt(stu -> stu.getStopSequence()-1) // stop sequence number is 1-based, not 0-based
+                        .forEach(skippedStopSequenceNumber -> {
+                            blockedEdges.add(boardEdges[skippedStopSequenceNumber]);
+                            blockedEdges.add(leaveEdges[skippedStopSequenceNumber]);
+                        });
+            });
         final List<VirtualEdgeIteratorState> additionalEdges = new ArrayList<>();
         final Graph overlayGraph = new Graph() {
             int nNodes = 0;
@@ -240,32 +240,18 @@
         feedMessage.getEntityList().stream()
                 .filter(GtfsRealtime.FeedEntity::hasTripUpdate)
                 .map(GtfsRealtime.FeedEntity::getTripUpdate)
-<<<<<<< HEAD
-                .filter(e -> e.getTrip().getTripId().equals("7741521"))
-                .forEach(tripUpdate -> {
-                    final int[] boardEdges = staticGtfs.getBoardEdgesForTrip().get(tripUpdate.getTrip().getTripId());
-=======
                 .filter(tripUpdate -> tripUpdate.getStopTimeUpdateList().stream().anyMatch(stu -> stu.getDeparture().hasDelay() || stu.getArrival().hasDelay()))
                 .forEach(tripUpdate -> {
                     final int[] boardEdges = staticGtfs.getBoardEdgesForTrip().get(tripUpdate.getTrip());
->>>>>>> de0bbcf3
                     if (boardEdges == null) {
                         logger.warn("Trip "+tripUpdate.getTrip()+" not found.");
                         return;
                     }
-<<<<<<< HEAD
-                    final int[] leaveEdges = staticGtfs.getAlightEdgesForTrip().get(tripUpdate.getTrip().getTripId());
-                    blockedEdges.addAll(boardEdges);
-                    blockedEdges.addAll(leaveEdges);
-
-                    gtfsReader.addTrips(ZoneId.systemDefault(), Collections.singletonList(toTripWithStopTimes(feed, dateToChange, tripUpdate)), 0, true);
-=======
                     final int[] leaveEdges = staticGtfs.getAlightEdgesForTrip().get(tripUpdate.getTrip());
                     blockedEdges.addAll(boardEdges);
                     blockedEdges.addAll(leaveEdges);
 
                     gtfsReader.addTrips(ZoneId.systemDefault(), Collections.singletonList(toTripWithStopTimes(feed, dateToChange, tripUpdate)), GtfsHelper.time(LocalTime.parse(tripUpdate.getTrip().getStartTime())) / 1000, true);
->>>>>>> de0bbcf3
                 });
 
         gtfsReader.wireUpStops();
@@ -288,23 +274,6 @@
         }
         int delay = 0;
         int time = -1;
-<<<<<<< HEAD
-        for (GtfsRealtime.TripUpdate.StopTimeUpdate stopTimeUpdate : tripUpdate.getStopTimeUpdateList()) {
-            if (stopTimeUpdate.getScheduleRelationship() == SCHEDULED || stopTimeUpdate.getScheduleRelationship() == NO_DATA) {
-                int nextStopSequence = stopTimes.isEmpty() ? 1 : stopTimes.get(stopTimes.size()-1).stop_sequence+1;
-                for (int i=nextStopSequence; i<stopTimeUpdate.getStopSequence(); i++) {
-                    StopTime originalStopTime = feed.stop_times.get(new Fun.Tuple2(tripUpdate.getTrip().getTripId(), i));
-                    if (originalStopTime == null) {
-                        continue; // This can and does happen. Stop sequence numbers can be left out.
-                    }
-                    originalStopTime.arrival_time = Math.max(originalStopTime.arrival_time + delay, time);
-                    time = originalStopTime.arrival_time;
-                    originalStopTime.departure_time = Math.max(originalStopTime.departure_time + delay, time);
-                    time = originalStopTime.departure_time;
-                    stopTimes.add(originalStopTime);
-                }
-                final StopTime originalStopTime = feed.stop_times.get(new Fun.Tuple2(tripUpdate.getTrip().getTripId(), stopTimeUpdate.getStopSequence()));
-=======
         List<GtfsRealtime.TripUpdate.StopTimeUpdate> stopTimeUpdateListWithSentinel = new ArrayList<>(tripUpdate.getStopTimeUpdateList());
         Iterable<StopTime> interpolatedStopTimesForTrip;
         try {
@@ -332,7 +301,6 @@
 
             final StopTime originalStopTime = feed.stop_times.get(new Fun.Tuple2(tripUpdate.getTrip().getTripId(), stopTimeUpdate.getStopSequence()));
             if (originalStopTime != null) {
->>>>>>> de0bbcf3
                 if (stopTimeUpdate.getScheduleRelationship() == NO_DATA) {
                     delay = 0;
                 }
@@ -347,10 +315,7 @@
                 originalStopTime.departure_time = Math.max(originalStopTime.departure_time + delay, time);
                 time = originalStopTime.departure_time;
                 stopTimes.add(originalStopTime);
-<<<<<<< HEAD
-=======
             } else if (stopTimeUpdate.getScheduleRelationship() == NO_DATA) {
->>>>>>> de0bbcf3
             } else if (tripUpdate.getTrip().getScheduleRelationship() == GtfsRealtime.TripDescriptor.ScheduleRelationship.ADDED) {
                 final StopTime stopTime = new StopTime();
                 stopTime.stop_sequence = stopTimeUpdate.getStopSequence();
