/*
 *  Licensed to GraphHopper GmbH under one or more contributor
 *  license agreements. See the NOTICE file distributed with this work for
 *  additional information regarding copyright ownership.
 *
 *  GraphHopper GmbH licenses this file to you under the Apache License,
 *  Version 2.0 (the "License"); you may not use this file except in
 *  compliance with the License. You may obtain a copy of the License at
 *
 *       http://www.apache.org/licenses/LICENSE-2.0
 *
 *  Unless required by applicable law or agreed to in writing, software
 *  distributed under the License is distributed on an "AS IS" BASIS,
 *  WITHOUT WARRANTIES OR CONDITIONS OF ANY KIND, either express or implied.
 *  See the License for the specific language governing permissions and
 *  limitations under the License.
 */

package com.graphhopper.reader.gtfs;

import com.carrotsearch.hppc.IntHashSet;
import com.carrotsearch.hppc.IntIntHashMap;
import com.carrotsearch.hppc.IntLongHashMap;
import com.conveyal.gtfs.GTFSFeed;
import com.conveyal.gtfs.model.Agency;
import com.conveyal.gtfs.model.Fare;
import com.conveyal.gtfs.model.StopTime;
import com.conveyal.gtfs.model.Trip;
import com.google.transit.realtime.GtfsRealtime;
import com.graphhopper.routing.VirtualEdgeIteratorState;
import com.graphhopper.routing.util.AllEdgesIterator;
import com.graphhopper.routing.util.EdgeFilter;
import com.graphhopper.storage.Graph;
import com.graphhopper.storage.GraphExtension;
import com.graphhopper.storage.NodeAccess;
import com.graphhopper.util.EdgeExplorer;
import com.graphhopper.util.EdgeIteratorState;
import com.graphhopper.util.PointList;
import com.graphhopper.util.shapes.BBox;
import org.mapdb.Fun;
import org.slf4j.Logger;
import org.slf4j.LoggerFactory;

import java.time.Duration;
import java.time.Instant;
import java.time.LocalDate;
import java.time.LocalTime;
import java.time.ZoneId;
import java.time.ZonedDateTime;
import java.time.temporal.ChronoUnit;
import java.util.ArrayList;
import java.util.BitSet;
import java.util.Collections;
import java.util.HashMap;
import java.util.HashSet;
import java.util.LinkedList;
import java.util.List;
import java.util.Map;
import java.util.Optional;
import java.util.Set;
import java.util.stream.Collectors;
import java.util.stream.StreamSupport;

import static com.google.transit.realtime.GtfsRealtime.TripUpdate.StopTimeUpdate.ScheduleRelationship.NO_DATA;
import static com.google.transit.realtime.GtfsRealtime.TripUpdate.StopTimeUpdate.ScheduleRelationship.SKIPPED;
import static java.time.temporal.ChronoUnit.DAYS;

public class RealtimeFeed {
    private static final Logger logger = LoggerFactory.getLogger(RealtimeFeed.class);
    private final IntHashSet blockedEdges;
    private final IntLongHashMap delaysForBoardEdges;
    private final IntLongHashMap delaysForAlightEdges;
    private final List<VirtualEdgeIteratorState> additionalEdges;
    public final GtfsRealtime.FeedMessage feedMessage;
    private final GTFSFeed staticFeed;
    private final Agency agency;
    private final GtfsStorage staticGtfs;
    private final Map<Integer, byte[]> additionalTripDescriptors;
    private final Map<Integer, Integer> stopSequences;
    private final Map<Integer, GtfsStorage.Validity> validities;

    private RealtimeFeed(GtfsStorage staticGtfs, GTFSFeed feed, Agency agency, GtfsRealtime.FeedMessage feedMessage, IntHashSet blockedEdges,
                         IntLongHashMap delaysForBoardEdges, IntLongHashMap delaysForAlightEdges, List<VirtualEdgeIteratorState> additionalEdges, Map<Integer, byte[]> tripDescriptors, Map<Integer, Integer> stopSequences, Map<GtfsStorage.Validity, Integer> operatingDayPatterns) {
        this.staticGtfs = staticGtfs;
        this.staticFeed = feed;
        this.agency = agency;
        this.feedMessage = feedMessage;
        this.blockedEdges = blockedEdges;
        this.delaysForBoardEdges = delaysForBoardEdges;
        this.delaysForAlightEdges = delaysForAlightEdges;
        this.additionalEdges = additionalEdges;
        this.additionalTripDescriptors = tripDescriptors;
        this.stopSequences = stopSequences;
        Map<Integer, GtfsStorage.Validity> reverseOperatingDayPatterns = new HashMap<>();
        for (Map.Entry<GtfsStorage.Validity, Integer> entry : operatingDayPatterns.entrySet()) {
            reverseOperatingDayPatterns.put(entry.getValue(), entry.getKey());
        }
        this.validities = Collections.unmodifiableMap(reverseOperatingDayPatterns);
    }

    public static RealtimeFeed empty(GtfsStorage staticGtfs) {
        return new RealtimeFeed(staticGtfs, staticGtfs.getGtfsFeeds().get("gtfs_0"), null, null, new IntHashSet(), new IntLongHashMap(), new IntLongHashMap(), Collections.emptyList(), Collections.emptyMap(), Collections.emptyMap(), staticGtfs.getOperatingDayPatterns());
    }

    public static RealtimeFeed fromProtobuf(Graph graph, GtfsStorage staticGtfs, PtFlagEncoder encoder, GtfsRealtime.FeedMessage feedMessage, String agencyId) {
        String feedKey = "gtfs_0";
        GTFSFeed feed = staticGtfs.getGtfsFeeds().get(feedKey);
        // TODO: Require configuration of feed and agency this realtime feed is for.
        Agency agency = feed.agency.get(agencyId);
        final IntHashSet blockedEdges = new IntHashSet();
        final IntLongHashMap delaysForBoardEdges = new IntLongHashMap();
        final IntLongHashMap delaysForAlightEdges = new IntLongHashMap();
        final LinkedList<VirtualEdgeIteratorState> additionalEdges = new LinkedList<>();
        final Graph overlayGraph = new Graph() {
            int nNodes = 0;
            int firstEdge = graph.getAllEdges().getMaxId()+1;
            final NodeAccess nodeAccess = new NodeAccess() {
                IntIntHashMap additionalNodeFields = new IntIntHashMap();

                @Override
                public int getAdditionalNodeField(int nodeId) {
                    return 0;
                }

                @Override
                public void setAdditionalNodeField(int nodeId, int additionalValue) {
                    additionalNodeFields.put(nodeId, additionalValue);
                }

                @Override
                public boolean is3D() {
                    return false;
                }

                @Override
                public int getDimension() {
                    return 0;
                }

                @Override
                public void ensureNode(int nodeId) {

                }

                @Override
                public void setNode(int nodeId, double lat, double lon) {

                }

                @Override
                public void setNode(int nodeId, double lat, double lon, double ele) {

                }

                @Override
                public double getLatitude(int nodeId) {
                    return 0;
                }

                @Override
                public double getLat(int nodeId) {
                    return 0;
                }

                @Override
                public double getLongitude(int nodeId) {
                    return 0;
                }

                @Override
                public double getLon(int nodeId) {
                    return 0;
                }

                @Override
                public double getElevation(int nodeId) {
                    return 0;
                }

                @Override
                public double getEle(int nodeId) {
                    return 0;
                }
            };
            @Override
            public Graph getBaseGraph() {
                return graph;
            }

            @Override
            public int getNodes() {
                return graph.getNodes() + nNodes;
            }

            @Override
            public NodeAccess getNodeAccess() {
                return nodeAccess;
            }

            @Override
            public BBox getBounds() {
                return null;
            }

            @Override
            public EdgeIteratorState edge(int a, int b) {
                return null;
            }

            @Override
            public EdgeIteratorState edge(int a, int b, double distance, boolean bothDirections) {
                int edge = firstEdge++;
                final VirtualEdgeIteratorState newEdge = new VirtualEdgeIteratorState(-1,
                        edge, a, b, distance,0, "", new PointList());
                final VirtualEdgeIteratorState reverseNewEdge = new VirtualEdgeIteratorState(-1,
                        edge, b, a, distance,0, "", new PointList());

                newEdge.setReverseEdge(reverseNewEdge);
                reverseNewEdge.setReverseEdge(newEdge);
                additionalEdges.push(newEdge);
                return newEdge;
            }

            @Override
            public EdgeIteratorState getEdgeIteratorState(int edgeId, int adjNode) {
                return null;
            }

            @Override
            public AllEdgesIterator getAllEdges() {
                return null;
            }

            @Override
            public EdgeExplorer createEdgeExplorer(EdgeFilter filter) {
                return null;
            }

            @Override
            public EdgeExplorer createEdgeExplorer() {
                return graph.createEdgeExplorer();
            }

            @Override
            public Graph copyTo(Graph g) {
                return null;
            }

            @Override
            public GraphExtension getExtension() {
                throw new RuntimeException();
            }
        };
        Map<Integer, String> routes = new HashMap<>();
        Map<GtfsStorage.Validity, Integer> operatingDayPatterns = new HashMap<>(staticGtfs.getOperatingDayPatterns());
        Map<Integer, byte[]> tripDescriptors = new HashMap<>();
        Map<Integer, Integer> stopSequences = new HashMap<>();
        Map<String, int[]> boardEdgesForTrip = new HashMap<>();
        Map<String, int[]> alightEdgesForTrip = new HashMap<>();
        Map<GtfsStorage.FeedIdWithTimezone, Integer> writableTimeZones = new HashMap<>();

        GtfsStorageI gtfsStorage = new GtfsStorageI() {
            @Override
            public Map<String, Fare> getFares() {
                return null;
            }

            @Override
            public Map<GtfsStorage.Validity, Integer> getOperatingDayPatterns() {
                return operatingDayPatterns;
            }

            @Override
            public Map<GtfsStorage.FeedIdWithTimezone, Integer> getWritableTimeZones() {
                return writableTimeZones;
            }

            @Override
            public Map<Integer, byte[]> getTripDescriptors() {
                return tripDescriptors;
            }

            @Override
            public Map<Integer, Integer> getStopSequences() {
                return stopSequences;
            }

            @Override
            public Map<String, int[]> getBoardEdgesForTrip() {
                return boardEdgesForTrip;
            }

            @Override
            public Map<String, int[]> getAlightEdgesForTrip() {
                return alightEdgesForTrip;
            }

            @Override
            public Map<String, GTFSFeed> getGtfsFeeds() {
                HashMap<String, GTFSFeed> stringGTFSFeedHashMap = new HashMap<>();
                stringGTFSFeedHashMap.put(feedKey, feed);
                return stringGTFSFeedHashMap;
            }

            @Override
            public Map<String, Transfers> getTransfers() {
                return staticGtfs.getTransfers();
            }

            @Override
            public Map<String, Integer> getStationNodes() {
                return staticGtfs.getStationNodes();
            }

            @Override
            public Map<Integer, String> getRoutes() {
                return routes;
            }
        };
        final GtfsReader gtfsReader = new GtfsReader(feedKey, overlayGraph, gtfsStorage, encoder, null);
        Instant timestamp = Instant.ofEpochSecond(feedMessage.getHeader().getTimestamp());
        LocalDate dateToChange = timestamp.atZone(ZoneId.of(agency.agency_timezone)).toLocalDate(); //FIXME
        BitSet validOnDay = new BitSet();
        LocalDate startDate = feed.calculateStats().getStartDate();
        validOnDay.set((int) DAYS.between(startDate, dateToChange));
        feedMessage.getEntityList().stream()
                .filter(GtfsRealtime.FeedEntity::hasTripUpdate)
                .map(GtfsRealtime.FeedEntity::getTripUpdate)
                .filter(tripUpdate -> tripUpdate.getTrip().getScheduleRelationship() == GtfsRealtime.TripDescriptor.ScheduleRelationship.SCHEDULED)
                .forEach(tripUpdate -> {
                    String key = GtfsStorage.tripKey(tripUpdate.getTrip().getTripId(), tripUpdate.getTrip().getStartTime());
                    final int[] boardEdges = staticGtfs.getBoardEdgesForTrip().get(key);
                    final int[] leaveEdges = staticGtfs.getAlightEdgesForTrip().get(key);
                    if (boardEdges == null || leaveEdges == null) {
                        logger.warn("Trip not found: {}", tripUpdate.getTrip());
                        return;
                    }
                    tripUpdate.getStopTimeUpdateList().stream()
                            .filter(stopTimeUpdate -> stopTimeUpdate.getScheduleRelationship() == SKIPPED)
                            .mapToInt(GtfsRealtime.TripUpdate.StopTimeUpdate::getStopSequence)
                            .forEach(skippedStopSequenceNumber -> {
                                blockedEdges.add(boardEdges[skippedStopSequenceNumber]);
                                blockedEdges.add(leaveEdges[skippedStopSequenceNumber]);
                            });
                    GtfsReader.TripWithStopTimes tripWithStopTimes = toTripWithStopTimes(feed, agency, tripUpdate);
                    tripWithStopTimes.stopTimes.forEach(stopTime -> {
                        if (stopTime.stop_sequence > leaveEdges.length-1) {
                            logger.warn("Stop sequence number too high {} vs {}",stopTime.stop_sequence, leaveEdges.length);
                            return;
                        }
                        final StopTime originalStopTime = feed.stop_times.get(new Fun.Tuple2(tripUpdate.getTrip().getTripId(), stopTime.stop_sequence));
                        int arrivalDelay = stopTime.arrival_time - originalStopTime.arrival_time;
                        delaysForAlightEdges.put(leaveEdges[stopTime.stop_sequence], arrivalDelay * 1000);
                        int departureDelay = stopTime.departure_time - originalStopTime.departure_time;
                        if (departureDelay > 0) {
                            int boardEdge = boardEdges[stopTime.stop_sequence];
                            int departureNode = graph.getEdgeIteratorState(boardEdge, Integer.MIN_VALUE).getAdjNode();
                            int timeOffset = tripUpdate.getTrip().hasStartTime() ? LocalTime.parse(tripUpdate.getTrip().getStartTime()).toSecondOfDay() : 0;
                            int delayedBoardEdge = gtfsReader.addDelayedBoardEdge(ZoneId.of(agency.agency_timezone), tripUpdate.getTrip(), stopTime.stop_sequence, stopTime.departure_time + timeOffset, departureNode, validOnDay);
                            delaysForBoardEdges.put(delayedBoardEdge, departureDelay * 1000);
                        }
                    });
                });
        feedMessage.getEntityList().stream()
                .filter(GtfsRealtime.FeedEntity::hasTripUpdate)
                .map(GtfsRealtime.FeedEntity::getTripUpdate)
                .filter(tripUpdate -> tripUpdate.getTrip().getScheduleRelationship() == GtfsRealtime.TripDescriptor.ScheduleRelationship.ADDED)
                .forEach(tripUpdate -> {
                    Trip trip = new Trip();
                    trip.trip_id = tripUpdate.getTrip().getTripId();
                    trip.route_id = tripUpdate.getTrip().getRouteId();
                    final List<StopTime> stopTimes = tripUpdate.getStopTimeUpdateList().stream()
                            .map(stopTimeUpdate -> {
                                final StopTime stopTime = new StopTime();
                                stopTime.stop_sequence = stopTimeUpdate.getStopSequence();
                                stopTime.stop_id = stopTimeUpdate.getStopId();
                                stopTime.trip_id = trip.trip_id;
                                final ZonedDateTime arrival_time = Instant.ofEpochSecond(stopTimeUpdate.getArrival().getTime()).atZone(ZoneId.of(agency.agency_timezone));
                                stopTime.arrival_time = (int) Duration.between(arrival_time.truncatedTo(ChronoUnit.DAYS), arrival_time).getSeconds();
                                final ZonedDateTime departure_time = Instant.ofEpochSecond(stopTimeUpdate.getArrival().getTime()).atZone(ZoneId.of(agency.agency_timezone));
                                stopTime.departure_time = (int) Duration.between(departure_time.truncatedTo(ChronoUnit.DAYS), departure_time).getSeconds();
                                return stopTime;
                            })
                            .collect(Collectors.toList());
                    GtfsReader.TripWithStopTimes tripWithStopTimes = new GtfsReader.TripWithStopTimes(trip, stopTimes, validOnDay, Collections.emptySet(), Collections.emptySet());
                    gtfsReader.addTrip(ZoneId.of(agency.agency_timezone), 0, new ArrayList<>(), tripWithStopTimes, tripUpdate.getTrip());
                });
<<<<<<< HEAD
        gtfsReader.wireUpStops(ZoneId.of(agency.agency_timezone));
        return new RealtimeFeed(staticGtfs, feed, agency, feedMessage, blockedEdges, delaysForBoardEdges, delaysForAlightEdges, additionalEdges, tripDescriptors, stopSequences);
=======
        gtfsReader.wireUpStops();
        return new RealtimeFeed(staticGtfs, feed, agency, feedMessage, blockedEdges, delaysForBoardEdges, delaysForAlightEdges, additionalEdges, tripDescriptors, stopSequences, operatingDayPatterns);
>>>>>>> f2be2b6c
    }

    boolean isBlocked(int edgeId) {
        return blockedEdges.contains(edgeId);
    }

    List<VirtualEdgeIteratorState> getAdditionalEdges() {
        return additionalEdges;
    }

    public Optional<GtfsReader.TripWithStopTimes> getTripUpdate(GtfsRealtime.TripDescriptor tripDescriptor, Label.Transition boardEdge, Instant boardTime) {
        logger.trace("getTripUpdate {}", tripDescriptor);
        if (feedMessage == null || !isThisRealtimeUpdateAboutThisLineRun(boardEdge.edge.edgeIteratorState, boardTime)) {
            return Optional.empty();
        } else {
            return findUpdate(tripDescriptor);
        }
    }

    public Optional<GtfsReader.TripWithStopTimes> findUpdate(GtfsRealtime.TripDescriptor tripDescriptor) {
        GtfsRealtime.TripDescriptor normalizedTripDescriptor = normalize(tripDescriptor);
        return feedMessage.getEntityList().stream()
                .filter(e -> e.hasTripUpdate())
                .map(e -> e.getTripUpdate())
                .filter(tu -> normalize(tu.getTrip()).equals(normalizedTripDescriptor))
                .map(tu -> toTripWithStopTimes(staticFeed, agency, tu))
                .findFirst();
    }

    public GtfsRealtime.TripDescriptor normalize(GtfsRealtime.TripDescriptor tripDescriptor) {
        return GtfsRealtime.TripDescriptor.newBuilder(tripDescriptor).clearRouteId().build();
    }

    public static GtfsReader.TripWithStopTimes toTripWithStopTimes(GTFSFeed feed, Agency agency, GtfsRealtime.TripUpdate tripUpdate) {
        logger.trace("{}", tripUpdate.getTrip());
        final List<StopTime> stopTimes = new ArrayList<>();
        Set<Integer> cancelledArrivals = new HashSet<>();
        Set<Integer> cancelledDepartures = new HashSet<>();
        Trip originalTrip = feed.trips.get(tripUpdate.getTrip().getTripId());
        Trip trip = new Trip();
        if (originalTrip != null) {
            trip.trip_id = originalTrip.trip_id;
            trip.route_id = originalTrip.route_id;
        } else {
            trip.trip_id = tripUpdate.getTrip().getTripId();
            trip.route_id = tripUpdate.getTrip().getRouteId();
        }
        int delay = 0;
        int time = -1;
        List<GtfsRealtime.TripUpdate.StopTimeUpdate> stopTimeUpdateListWithSentinel = new ArrayList<>(tripUpdate.getStopTimeUpdateList());
        Iterable<StopTime> interpolatedStopTimesForTrip;
        try {
            interpolatedStopTimesForTrip = feed.getInterpolatedStopTimesForTrip(tripUpdate.getTrip().getTripId());
        } catch (GTFSFeed.FirstAndLastStopsDoNotHaveTimes firstAndLastStopsDoNotHaveTimes) {
            throw new RuntimeException(firstAndLastStopsDoNotHaveTimes);
        }
        int stopSequenceCeiling = Math.max(stopTimeUpdateListWithSentinel.isEmpty() ? 0 : stopTimeUpdateListWithSentinel.get(stopTimeUpdateListWithSentinel.size() - 1).getStopSequence(),
                StreamSupport.stream(interpolatedStopTimesForTrip.spliterator(), false).mapToInt(stopTime -> stopTime.stop_sequence).max().orElse(0)
        ) + 1;
        stopTimeUpdateListWithSentinel.add(GtfsRealtime.TripUpdate.StopTimeUpdate.newBuilder().setStopSequence(stopSequenceCeiling).setScheduleRelationship(NO_DATA).build());
        for (GtfsRealtime.TripUpdate.StopTimeUpdate stopTimeUpdate : stopTimeUpdateListWithSentinel) {
            int nextStopSequence = stopTimes.isEmpty() ? 1 : stopTimes.get(stopTimes.size()-1).stop_sequence+1;
            for (int i=nextStopSequence; i<stopTimeUpdate.getStopSequence(); i++) {
                StopTime previousOriginalStopTime = feed.stop_times.get(new Fun.Tuple2(tripUpdate.getTrip().getTripId(), i));
                if (previousOriginalStopTime == null) {
                    continue; // This can and does happen. Stop sequence numbers can be left out.
                }
                StopTime updatedPreviousStopTime = previousOriginalStopTime.clone();
                updatedPreviousStopTime.arrival_time = Math.max(previousOriginalStopTime.arrival_time + delay, time);
                logger.trace("stop_sequence {} scheduled arrival {} updated arrival {}", i, previousOriginalStopTime.arrival_time, updatedPreviousStopTime.arrival_time);
                time = updatedPreviousStopTime.arrival_time;
                updatedPreviousStopTime.departure_time = Math.max(previousOriginalStopTime.departure_time + delay, time);
                logger.trace("stop_sequence {} scheduled departure {} updated departure {}", i, previousOriginalStopTime.departure_time, updatedPreviousStopTime.departure_time);
                time = updatedPreviousStopTime.departure_time;
                stopTimes.add(updatedPreviousStopTime);
                logger.trace("Number of stop times: {}", stopTimes.size());
            }

            final StopTime originalStopTime = feed.stop_times.get(new Fun.Tuple2(tripUpdate.getTrip().getTripId(), stopTimeUpdate.getStopSequence()));
            if (originalStopTime != null) {
                StopTime updatedStopTime = originalStopTime.clone();
                if (stopTimeUpdate.getScheduleRelationship() == NO_DATA) {
                    delay = 0;
                }
                if (stopTimeUpdate.hasArrival()) {
                    delay = stopTimeUpdate.getArrival().getDelay();
                }
                updatedStopTime.arrival_time = Math.max(originalStopTime.arrival_time + delay, time);
                logger.trace("stop_sequence {} scheduled arrival {} updated arrival {}", stopTimeUpdate.getStopSequence(), originalStopTime.arrival_time, updatedStopTime.arrival_time);
                time = updatedStopTime.arrival_time;
                if (stopTimeUpdate.hasDeparture()) {
                    delay = stopTimeUpdate.getDeparture().getDelay();
                }
                updatedStopTime.departure_time = Math.max(originalStopTime.departure_time + delay, time);
                logger.trace("stop_sequence {} scheduled departure {} updated departure {}", stopTimeUpdate.getStopSequence(), originalStopTime.departure_time, updatedStopTime.departure_time);
                time = updatedStopTime.departure_time;
                stopTimes.add(updatedStopTime);
                logger.trace("Number of stop times: {}", stopTimes.size());
                if (stopTimeUpdate.getScheduleRelationship() == SKIPPED) {
                    cancelledArrivals.add(stopTimeUpdate.getStopSequence());
                    cancelledDepartures.add(stopTimeUpdate.getStopSequence());
                }
            } else if (stopTimeUpdate.getScheduleRelationship() == NO_DATA) {
            } else if (tripUpdate.getTrip().getScheduleRelationship() == GtfsRealtime.TripDescriptor.ScheduleRelationship.ADDED) {
                final StopTime stopTime = new StopTime();
                stopTime.stop_sequence = stopTimeUpdate.getStopSequence();
                stopTime.stop_id = stopTimeUpdate.getStopId();
                stopTime.trip_id = trip.trip_id;
                final ZonedDateTime arrival_time = Instant.ofEpochSecond(stopTimeUpdate.getArrival().getTime()).atZone(ZoneId.of(agency.agency_timezone));
                stopTime.arrival_time = (int) Duration.between(arrival_time.truncatedTo(ChronoUnit.DAYS), arrival_time).getSeconds();
                final ZonedDateTime departure_time = Instant.ofEpochSecond(stopTimeUpdate.getArrival().getTime()).atZone(ZoneId.of(agency.agency_timezone));
                stopTime.departure_time = (int) Duration.between(departure_time.truncatedTo(ChronoUnit.DAYS), departure_time).getSeconds();
                stopTimes.add(stopTime);
                logger.trace("Number of stop times: {}", stopTimes.size());
            } else {
                throw new RuntimeException();
            }
        }
        logger.trace("Number of stop times: {}", stopTimes.size());
        BitSet validOnDay = new BitSet(); // Not valid on any day. Just a template.

        return new GtfsReader.TripWithStopTimes(trip, stopTimes, validOnDay, cancelledArrivals, cancelledDepartures);
    }

    public long getDelayForBoardEdge(EdgeIteratorState edge, Instant now) {
        if (isThisRealtimeUpdateAboutThisLineRun(edge, now)) {
            return delaysForBoardEdges.getOrDefault(edge.getEdge(), 0);
        } else {
            return 0;
        }
    }

    public long getDelayForAlightEdge(EdgeIteratorState edge, Instant now) {
        if (isThisRealtimeUpdateAboutThisLineRun(edge, now)) {
            return delaysForAlightEdges.getOrDefault(edge.getEdge(), 0);
        } else {
            return 0;
        }
    }

    boolean isThisRealtimeUpdateAboutThisLineRun(EdgeIteratorState edge, Instant now) {
        if (feedMessage == null || Duration.between(feedTimestampOrNow(), now).toHours() > 24) {
            return false;
        } else {
            return true;
        }
    }

    private Instant feedTimestampOrNow() {
        if (feedMessage.getHeader().hasTimestamp()) {
            return Instant.ofEpochSecond(feedMessage.getHeader().getTimestamp());
        } else {
            return Instant.now();
        }
    }

    public byte[] getTripDescriptor(int edge) {
        return staticGtfs.getTripDescriptors().getOrDefault(edge, additionalTripDescriptors.get(edge));
    }

    public int getStopSequence(int edge) {
        return staticGtfs.getStopSequences().getOrDefault(edge, stopSequences.get(edge));
    }

    public StopTime getStopTime(GtfsRealtime.TripDescriptor tripDescriptor, Label.Transition t, Instant boardTime, int stopSequence) {
        StopTime stopTime = staticFeed.stop_times.get(new Fun.Tuple2<>(tripDescriptor.getTripId(), stopSequence));
        if (stopTime == null) {
            return getTripUpdate(tripDescriptor, t, boardTime).get().stopTimes.get(stopSequence-1);
        } else {
            return stopTime;
        }
    }

    public GtfsStorage.Validity getValidity(int validityId) {
        return validities.get(validityId);
    }

}<|MERGE_RESOLUTION|>--- conflicted
+++ resolved
@@ -385,13 +385,8 @@
                     GtfsReader.TripWithStopTimes tripWithStopTimes = new GtfsReader.TripWithStopTimes(trip, stopTimes, validOnDay, Collections.emptySet(), Collections.emptySet());
                     gtfsReader.addTrip(ZoneId.of(agency.agency_timezone), 0, new ArrayList<>(), tripWithStopTimes, tripUpdate.getTrip());
                 });
-<<<<<<< HEAD
         gtfsReader.wireUpStops(ZoneId.of(agency.agency_timezone));
-        return new RealtimeFeed(staticGtfs, feed, agency, feedMessage, blockedEdges, delaysForBoardEdges, delaysForAlightEdges, additionalEdges, tripDescriptors, stopSequences);
-=======
-        gtfsReader.wireUpStops();
         return new RealtimeFeed(staticGtfs, feed, agency, feedMessage, blockedEdges, delaysForBoardEdges, delaysForAlightEdges, additionalEdges, tripDescriptors, stopSequences, operatingDayPatterns);
->>>>>>> f2be2b6c
     }
 
     boolean isBlocked(int edgeId) {
