/*
 *  Licensed to GraphHopper and Peter Karich under one or more contributor
 *  license agreements. See the NOTICE file distributed with this work for 
 *  additional information regarding copyright ownership.
 * 
 *  GraphHopper licenses this file to you under the Apache License, 
 *  Version 2.0 (the "License"); you may not use this file except in 
 *  compliance with the License. You may obtain a copy of the License at
 * 
 *       http://www.apache.org/licenses/LICENSE-2.0
 * 
 *  Unless required by applicable law or agreed to in writing, software
 *  distributed under the License is distributed on an "AS IS" BASIS,
 *  WITHOUT WARRANTIES OR CONDITIONS OF ANY KIND, either express or implied.
 *  See the License for the specific language governing permissions and
 *  limitations under the License.
 */
package com.graphhopper.routing;

import com.graphhopper.routing.util.FlagEncoder;
import com.graphhopper.storage.EdgeEntry;
import com.graphhopper.storage.Graph;
import com.graphhopper.util.*;
import gnu.trove.list.TIntList;
import gnu.trove.list.array.TIntArrayList;

/**
 * Stores the nodes for the found path of an algorithm. It additionally needs the edgeIds to make
 * edge determination faster and less complex as there could be several edges (u,v) especially for
 * graphs with shortcuts.
 * <p/>
 * @author Peter Karich
 * @author Ottavio Campana
 */
public class Path
{
    protected Graph graph;
    private FlagEncoder encoder;
    protected double distance;
    // we go upwards (via EdgeEntry.parent) from the goal node to the origin node
    protected boolean reverseOrder = true;
    protected long time;
    private boolean found;
    protected EdgeEntry edgeEntry;
    final StopWatch extractSW = new StopWatch("extract");
    private int fromNode = -1;
    protected int endNode = -1;
    private TIntList edgeIds;
    private PointList cachedPoints;
    private InstructionList cachedWays;
    private double weight;

    public Path( Graph graph, FlagEncoder encoder )
    {
        this.weight = Double.MAX_VALUE;
        this.graph = graph;
        this.encoder = encoder;
        this.edgeIds = new TIntArrayList();
    }

    /**
     * Populates an unextracted path instances from the specified path p.
     */
    Path( Path p )
    {
        this(p.graph, p.encoder);
        weight = p.weight;
        edgeIds = new TIntArrayList(edgeIds);
        edgeEntry = p.edgeEntry;
    }

    public Path setEdgeEntry( EdgeEntry edgeEntry )
    {
        this.edgeEntry = edgeEntry;
        return this;
    }

    protected void addEdge( int edge )
    {
        edgeIds.add(edge);
    }

    protected Path setEndNode( int end )
    {
        endNode = end;
        return this;
    }

    /**
     * We need to remember fromNode explicitely as its not saved in one edgeId of edgeIds.
     */
    protected Path setFromNode( int from )
    {
        fromNode = from;
        return this;
    }

    /**
     * @return the first node of this Path.
     */
    private int getFromNode()
    {
        if (!EdgeIterator.Edge.isValid(fromNode))
            throw new IllegalStateException("Call extract() before retrieving fromNode");

        return fromNode;
    }

    public boolean isFound()
    {
        return found;
    }

    public Path setFound( boolean found )
    {
        this.found = found;
        return this;
    }

    void reverseOrder()
    {
        if(!reverseOrder)
            throw new IllegalStateException("Switching order multiple times is not supported");
        
        reverseOrder = false;
        edgeIds.reverse();
    }

    /**
     * @return distance in meter
     */
    public double getDistance()
    {
        return distance;
    }

    /**
     * @return time in seconds
     */
    public long getTime()
    {
        return time;
    }

    /**
     * This weight will be updated during the algorithm. The initial value is maximum double.
     */
    public double getWeight()
    {
        return weight;
    }

    public void setWeight( double w )
    {
        this.weight = w;
    }

    /**
     * Extracts the Path from the shortest-path-tree determined by edgeEntry.
     */
    public Path extract()
    {
        extractSW.start();
        EdgeEntry goalEdge = edgeEntry;
        setEndNode(goalEdge.endNode);
        while (EdgeIterator.Edge.isValid(goalEdge.edge))
        {
            processEdge(goalEdge.edge, goalEdge.endNode);
            goalEdge = goalEdge.parent;
        }

        setFromNode(goalEdge.endNode);
        reverseOrder();
        extractSW.stop();
        return setFound(true);
    }

    /**
     * @return the time it took to extract the path in nano (!) seconds
     */
    public long getExtractTime()
    {
        return extractSW.getNanos();
    }

    public String getDebugInfo()
    {
        return extractSW.toString();
    }

    /**
     * Calls calcDistance and adds the edgeId.
     */
    protected void processEdge( int edgeId, int endNode )
    {
        EdgeIteratorState iter = graph.getEdgeProps(edgeId, endNode);
        distance += calcDistance(iter);
        time += calcTime(iter.getDistance(), iter.getFlags());
        addEdge(edgeId);
    }

    /**
     * This method returns the distance in meter for the specified edge.
     */
    protected double calcDistance( EdgeIteratorState iter )
    {
        return iter.getDistance();
    }

    /**
     * Calculates the time in seconds for the specified distance in meter and speed (via flags)
     */
    protected long calcTime( double distance, int flags )
    {
        return (long) (distance * 3.6 / encoder.getSpeed(flags));
    }

    /**
     * Used in combination with forEveryEdge.
     */
    private static interface EdgeVisitor
    {
        void next( EdgeIteratorState edgeBase, int index );
    }

    /**
     * Iterates over all edges in this path and calls the visitor for it.
     */
    private void forEveryEdge( EdgeVisitor visitor )
    {
        int tmpNode = getFromNode();
        int len = edgeIds.size();
        for (int i = 0; i < len; i++)
        {
            EdgeIteratorState edgeBase = graph.getEdgeProps(edgeIds.get(i), tmpNode);
            if (edgeBase == null)
            {
                throw new IllegalStateException("Edge " + edgeIds.get(i)
                        + " was empty when requested with node " + tmpNode
                        + ", array index:" + i + ", edges:" + edgeIds.size());
            }
            tmpNode = edgeBase.getBaseNode();
            visitor.next(edgeBase, i);
        }
    }

    /**
     * @return the uncached node indices of the tower nodes in this path.
     */
    public TIntList calcNodes()
    {
        final TIntArrayList nodes = new TIntArrayList(edgeIds.size() + 1);
        if (edgeIds.isEmpty())
            return nodes;

        int tmpNode = getFromNode();
        nodes.add(tmpNode);
        forEveryEdge(new EdgeVisitor()
        {
            @Override
            public void next( EdgeIteratorState eb, int i )
            {
                nodes.add(eb.getBaseNode());
            }
        });
        return nodes;
    }

    /**
     * @return the cached list of lat,lon for this path
     */
    public PointList calcPoints()
    {
        if (cachedPoints != null)
            return cachedPoints;
<<<<<<< HEAD

        cachedPoints = new PointList(edgeIds.size() + 1);
        if (edgeIds.isEmpty())
            return cachedPoints;

=======
        
        cachedPoints = new PointList(edgeIds.size() + 1);
        if (edgeIds.isEmpty())
            return cachedPoints;
        
>>>>>>> 9a42711d
        int tmpNode = getFromNode();
        cachedPoints.add(graph.getLatitude(tmpNode), graph.getLongitude(tmpNode));
        forEveryEdge(new EdgeVisitor()
        {
            @Override
            public void next( EdgeIteratorState eb, int i )
            {
                PointList pl = eb.fetchWayGeometry(1);
                pl.reverse();
                for (int j = 0; j < pl.getSize(); j++)
                {
                    cachedPoints.add(pl.getLatitude(j), pl.getLongitude(j));
                }
            }
        });
        return cachedPoints;
    }

    /**
     * @return the cached list of ways for this path
     */
    public InstructionList calcInstructions()
    {
        if (cachedWays != null)
            return cachedWays;

        cachedWays = new InstructionList(edgeIds.size() / 4);
        if (edgeIds.isEmpty())
            return cachedWays;

        final int tmpNode = getFromNode();
        forEveryEdge(new EdgeVisitor()
        {
            String name = null;
            /*
             * We need three points to make directions
             *
             *        (1)----(2)
             *        /
             *       /
             *    (0)
             *
             * 0 is the node visited at t-2, 1 is the node visited
             * at t-1 and 2 is the node being visited at instant t.
             * orientation is the angle of the vector(1->2) expressed
             * as atan2, while previousOrientation is the angle of the
             * vector(0->1)
             * Intuitively, if orientation is smaller than
             * previousOrientation, then we have to turn right, while
             * if it is greater we have to turn left. To make this
             * algorithm work, we need to make the comparison by
             * considering orientation belonging to the interval
             * [ - pi + previousOrientation , + pi + previousOrientation ]
             */
            double prevLat = graph.getLatitude(tmpNode);
            double prevLon = graph.getLongitude(tmpNode);
            double prevOrientation;
            double prevDist;

            @Override
            public void next( EdgeIteratorState edgeBase, int index )
            {
                // Hmmh, a bit ugly: 'iter' links to the previous node of the path!
                // Ie. baseNode is the current node and adjNode is the previous.
                int baseNode = edgeBase.getBaseNode();
                double baseLat = graph.getLatitude(baseNode);
                double baseLon = graph.getLongitude(baseNode);
                double latitude, longitude;
                PointList wayGeo = edgeBase.fetchWayGeometry(0);
                if (wayGeo.isEmpty())
                {
                    latitude = baseLat;
                    longitude = baseLon;
                } else
                {
                    int adjNode = edgeBase.getAdjNode();
                    prevLat = graph.getLatitude(adjNode);
                    prevLon = graph.getLongitude(adjNode);
                    latitude = wayGeo.getLatitude(wayGeo.getSize() - 1);
                    longitude = wayGeo.getLongitude(wayGeo.getSize() - 1);
                }

                double orientation = Math.atan2(latitude - prevLat, longitude - prevLon);
                if (name == null)
                {
                    name = edgeBase.getName();
                    prevDist = calcDistance(edgeBase);
                    cachedWays.add(InstructionList.CONTINUE_ON_STREET, name, prevDist);
                } else
                {
                    double tmpOrientation;
                    if (prevOrientation >= 0)
                    {
                        if (orientation < -Math.PI + prevOrientation)
                            tmpOrientation = orientation + 2 * Math.PI;
                        else
                            tmpOrientation = orientation;
<<<<<<< HEAD
=======

>>>>>>> 9a42711d
                    } else
                    {
                        if (orientation > +Math.PI + prevOrientation)
                            tmpOrientation = orientation - 2 * Math.PI;
                        else
                            tmpOrientation = orientation;
                    }

                    String tmpName = edgeBase.getName();
                    if (!name.equals(tmpName))
                    {
                        cachedWays.updateLastDistance(prevDist);
                        prevDist = calcDistance(edgeBase);
                        name = tmpName;
                        double delta = Math.abs(tmpOrientation - prevOrientation);
                        if (delta < 0.2)
                        {
                            // 0.2 ~= 11°
                            cachedWays.add(InstructionList.CONTINUE_ON_STREET, name, prevDist);

                        } else if (delta < 0.8)
                        {
                            // 0.8 ~= 40°
                            if (tmpOrientation > prevOrientation)
                                cachedWays.add(InstructionList.TURN_SLIGHT_LEFT, name, prevDist);
                            else
                                cachedWays.add(InstructionList.TURN_SLIGHT_RIGHT, name, prevDist);

                        } else if (delta < 1.8)
                        {
                            // 1.8 ~= 103°
                            if (tmpOrientation > prevOrientation)
                                cachedWays.add(InstructionList.TURN_LEFT, name, prevDist);
                            else
                                cachedWays.add(InstructionList.TURN_RIGHT, name, prevDist);

                        } else
                        {
                            if (tmpOrientation > prevOrientation)
                                cachedWays.add(InstructionList.TURN_SHARP_LEFT, name, prevDist);
                            else
                                cachedWays.add(InstructionList.TURN_SHARP_RIGHT, name, prevDist);
<<<<<<< HEAD

=======
>>>>>>> 9a42711d
                        }
                    } else
                        prevDist += calcDistance(edgeBase);
                }

                prevLat = baseLat;
                prevLon = baseLon;
                if (wayGeo.isEmpty())
                    prevOrientation = orientation;
                else
                    prevOrientation = Math.atan2(baseLat - wayGeo.getLatitude(0), baseLon - wayGeo.getLongitude(0));

                boolean lastEdgeIter = index == edgeIds.size() - 1;
                if (lastEdgeIter)
                    cachedWays.updateLastDistance(prevDist);
            }
        });

        return cachedWays;
    }

    @Override
    public String toString()
    {
        return "distance:" + getDistance() + ", edges:" + edgeIds.size();
    }

    public String toDetailsString()
    {
        String str = "";
        for (int i = 0; i < edgeIds.size(); i++)
        {
            if (i > 0)
                str += "->";

            str += edgeIds.get(i);
        }
        return toString() + ", " + str;
    }
}<|MERGE_RESOLUTION|>--- conflicted
+++ resolved
@@ -273,19 +273,11 @@
     {
         if (cachedPoints != null)
             return cachedPoints;
-<<<<<<< HEAD
 
         cachedPoints = new PointList(edgeIds.size() + 1);
         if (edgeIds.isEmpty())
             return cachedPoints;
 
-=======
-        
-        cachedPoints = new PointList(edgeIds.size() + 1);
-        if (edgeIds.isEmpty())
-            return cachedPoints;
-        
->>>>>>> 9a42711d
         int tmpNode = getFromNode();
         cachedPoints.add(graph.getLatitude(tmpNode), graph.getLongitude(tmpNode));
         forEveryEdge(new EdgeVisitor()
@@ -383,10 +375,7 @@
                             tmpOrientation = orientation + 2 * Math.PI;
                         else
                             tmpOrientation = orientation;
-<<<<<<< HEAD
-=======
-
->>>>>>> 9a42711d
+
                     } else
                     {
                         if (orientation > +Math.PI + prevOrientation)
@@ -429,10 +418,7 @@
                                 cachedWays.add(InstructionList.TURN_SHARP_LEFT, name, prevDist);
                             else
                                 cachedWays.add(InstructionList.TURN_SHARP_RIGHT, name, prevDist);
-<<<<<<< HEAD
-
-=======
->>>>>>> 9a42711d
+                            
                         }
                     } else
                         prevDist += calcDistance(edgeBase);
