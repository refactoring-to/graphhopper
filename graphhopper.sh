#!/bin/bash

GH_CLASS=com.graphhopper.tools.Import
GH_HOME=$(dirname "$0")
JAVA=$JAVA_HOME/bin/java
if [ "$JAVA_HOME" = "" ]; then
 JAVA=java
fi

vers=$($JAVA -version 2>&1 | grep "java version" | awk '{print $3}' | tr -d \")
bit64=$($JAVA -version 2>&1 | grep "64-Bit")
if [ "$bit64" != "" ]; then
  vers="$vers (64bit)"
fi
echo "## using java $vers from $JAVA_HOME"

CONFIG=config.properties
if [ ! -f "config.properties" ]; then
  cp config-example.properties $CONFIG
fi

ACTION=$1
FILE=$2

function printUsage {
 echo
 echo "./graphhopper.sh import|web <your-osm-file>"
 echo "./graphhopper.sh clean|build|help"
 echo
 echo "  help        this message"
 echo "  import      creates the graphhopper files used for later (faster) starts"
 echo "  web         starts a local server for user access at localhost:8989 and developer access at localhost:8989/route"
 echo "  build       creates the graphhopper JAR (without the web module)"
 echo "  clean       removes all JARs, necessary if you need to use the latest source (e.g. after switching the branch etc)"
 echo "  measurement does performance analysis of the current source version via artificial, random routes (Measurement class)"
 echo "  torture     can be used to test real world routes via feeding graphhopper logs into a graphhopper system (Torture class)"
 echo "  miniui      is a simple Java/Swing application used for debugging purposes only (MiniGraphUI class)"
 echo "  extract     calls the overpass API to easily grab any area as .osm file"
}

if [ "$ACTION" = "" ]; then
 echo "## action $ACTION not found. try" 
 printUsage
fi

function ensureOsmXml { 
  if [ "$OSM_FILE" = "" ]; then
    # skip
    return
  elif [ ! -s "$OSM_FILE" ]; then
    echo "File not found '$OSM_FILE'. Press ENTER to get it from: $LINK"
    echo "Press CTRL+C if you do not have enough disc space or you don't want to download several MB."
    read -e
      
    echo "## now downloading OSM file from $LINK and extracting to $OSM_FILE"
    
    if [ ${OSM_FILE: -4} == ".pbf" ]; then
       wget -S -nv -O "$OSM_FILE" "$LINK"
    elif [ ${OSM_FILE: -4} == ".ghz" ]; then
       wget -S -nv -O "$OSM_FILE" "$LINK"
       unzip "$FILE" -d "$NAME-gh"
    else    
       # make sure aborting download does not result in loading corrupt osm file
       TMP_OSM=temp.osm
       wget -S -nv -O - "$LINK" | bzip2 -d > $TMP_OSM
       mv $TMP_OSM "$OSM_FILE"
    fi
  
    if [[ ! -s "$OSM_FILE" ]]; then
      echo "ERROR couldn't download or extract OSM file $OSM_FILE ... exiting"
      exit
    fi
  else
    echo "## using existing osm file $OSM_FILE"
  fi
}

function ensureMaven {
  # maven home existent?
  if [ "$MAVEN_HOME" = "" ]; then
    # not existent but probably is maven in the path?
    MAVEN_HOME=$(mvn -v | grep "Maven home" | cut -d' ' -f3)
    if [ "$MAVEN_HOME" = "" ]; then
      # try to detect previous downloaded version
      MAVEN_HOME="$GH_HOME/maven"
      if [ ! -f "$MAVEN_HOME/bin/mvn" ]; then
        echo "No Maven found in the PATH. Now downloading+installing it to $MAVEN_HOME"
        cd "$GH_HOME"
        MVN_PACKAGE=apache-maven-3.2.5
        wget -O maven.zip http://archive.apache.org/dist/maven/maven-3/3.2.5/binaries/$MVN_PACKAGE-bin.zip
        unzip maven.zip
        mv $MVN_PACKAGE maven
        rm maven.zip
      fi
    fi
  fi
}

function packageCoreJar {
  if [ ! -d "./target" ]; then
    echo "## building parent"
    "$MAVEN_HOME/bin/mvn" --non-recursive install > /tmp/graphhopper-compile.log
     returncode=$?
     if [[ $returncode != 0 ]] ; then
       echo "## compilation of parent failed"
       cat /tmp/graphhopper-compile.log
       exit $returncode
     fi                                     
  fi
  
  if [ ! -f "$JAR" ]; then
    echo "## now building graphhopper jar: $JAR"
    echo "## using maven at $MAVEN_HOME"
    #mvn clean
    "$MAVEN_HOME/bin/mvn" --projects core,tools -DskipTests=true install assembly:single > /tmp/graphhopper-compile.log
    returncode=$?
    if [[ $returncode != 0 ]] ; then
        echo "## compilation of core failed"
        cat /tmp/graphhopper-compile.log
        exit $returncode
    fi      
  else
    echo "## existing jar found $JAR"
  fi
}

function prepareEclipse {
 ensureMaven   
 packageCoreJar
 cp core/target/graphhopper-*-android.jar android/libs/   
}


## now handle actions which do not take an OSM file
if [ "$ACTION" = "clean" ]; then
 rm -rf ./*/target
 exit

elif [ "$ACTION" = "eclipse" ]; then
 prepareEclipse
 exit

elif [ "$ACTION" = "build" ]; then
 prepareEclipse
 exit  
 
elif [ "$ACTION" = "extract" ]; then
 echo use "./graphhopper.sh extract \"left,bottom,right,top\""
 URL="http://overpass-api.de/api/map?bbox=$2"
 #echo "$URL"
 wget -O extract.osm "$URL"
 exit
 
elif [ "$ACTION" = "android" ]; then
 prepareEclipse
 "$MAVEN_HOME/bin/mvn" -P include-android --projects android install android:deploy android:run
 exit
fi

if [ "$FILE" = "" ]; then
  echo -e "no file specified? try"
  printUsage
  exit
fi

# NAME = file without extension if any
NAME="${FILE%.*}"

if [ "$FILE" == "-" ]; then
   OSM_FILE=
elif [ ${FILE: -4} == ".osm" ]; then
   OSM_FILE="$FILE"
elif [ ${FILE: -4} == ".pbf" ]; then
   OSM_FILE="$FILE"
elif [ ${FILE: -7} == ".osm.gz" ]; then
   OSM_FILE="$FILE"
elif [ ${FILE: -3} == "-gh" ]; then
   OSM_FILE="$FILE"
   NAME=${FILE%%???}
elif [ ${FILE: -4} == ".ghz" ]; then
   OSM_FILE="$FILE"
   if [[ ! -d "$NAME-gh" ]]; then
      unzip "$FILE" -d "$NAME-gh"
   fi
else
   # no known end -> no import
   OSM_FILE=
fi

GRAPH=$NAME-gh
VERSION=$(grep  "<name>" -A 1 pom.xml | grep version | cut -d'>' -f2 | cut -d'<' -f1)
JAR=tools/target/graphhopper-tools-$VERSION-jar-with-dependencies.jar

LINK=$(echo $NAME | tr '_' '/')
if [ "$FILE" == "-" ]; then
   LINK=
elif [ ${FILE: -4} == ".osm" ]; then 
   LINK="http://download.geofabrik.de/$LINK-latest.osm.bz2"
elif [ ${FILE: -4} == ".ghz" ]; then
   LINK="http://graphhopper.com/public/maps/0.1/$FILE"      
elif [ ${FILE: -4} == ".pbf" ]; then
   LINK="http://download.geofabrik.de/$LINK-latest.osm.pbf"
else
   # e.g. if directory ends on '-gh'
   LINK="http://download.geofabrik.de/$LINK-latest.osm.pbf"
fi

if [ "$JAVA_OPTS" = "" ]; then
  JAVA_OPTS="-Xmx1000m -Xms1000m -server"
fi


ensureOsmXml
ensureMaven
packageCoreJar

echo "## now $ACTION. JAVA_OPTS=$JAVA_OPTS"

if [ "$ACTION" = "ui" ] || [ "$ACTION" = "web" ]; then
  export MAVEN_OPTS="$MAVEN_OPTS $JAVA_OPTS"
  if [ "$JETTY_PORT" = "" ]; then  
    JETTY_PORT=8989
  fi
  WEB_JAR="$GH_HOME/web/target/graphhopper-web-$VERSION-with-dep.jar"
  if [ ! -s "$WEB_JAR" ]; then         
    "$MAVEN_HOME/bin/mvn" --projects web -DskipTests=true install assembly:single > /tmp/graphhopper-web-compile.log
    returncode=$?
    if [[ $returncode != 0 ]] ; then
      echo "## compilation of web failed"
      cat /tmp/graphhopper-web-compile.log
      exit $returncode
    fi
  fi

  RC_BASE=./web/src/main/webapp

  if [ "$GH_FOREGROUND" = "" ]; then
    exec "$JAVA" $JAVA_OPTS -jar "$WEB_JAR" jetty.resourcebase=$RC_BASE \
	jetty.port=$JETTY_PORT jetty.host=$JETTY_HOST \
    	config=$CONFIG $GH_WEB_OPTS graph.location="$GRAPH" osmreader.osm="$OSM_FILE"
    # foreground => we never reach this here
  else
    exec "$JAVA" $JAVA_OPTS -jar "$WEB_JAR" jetty.resourcebase=$RC_BASE \
    	jetty.port=$JETTY_PORT jetty.host=$JETTY_HOST \
    	config=$CONFIG $GH_WEB_OPTS graph.location="$GRAPH" osmreader.osm="$OSM_FILE" <&- &
    if [ "$GH_PID_FILE" != "" ]; then
       echo $! > $GH_PID_FILE
    fi
    exit $?                    
  fi

elif [ "$ACTION" = "import" ]; then
 "$JAVA" $JAVA_OPTS -cp "$JAR" $GH_CLASS printVersion=true \
      config=$CONFIG \
      $GH_IMPORT_OPTS graph.location="$GRAPH" osmreader.osm="$OSM_FILE"


elif [ "$ACTION" = "torture" ]; then
 "$JAVA" $JAVA_OPTS -cp "$JAR" com.graphhopper.tools.QueryTorture $3 $4 $5 $6 $7 $8 $9


<<<<<<< HEAD
elif [ "x$ACTION" = "xminiui" ]; then
 "$MAVEN_HOME/bin/mvn" --projects tools -DskipTests clean install assembly:single
=======
elif [ "$ACTION" = "miniui" ]; then
 "$MAVEN_HOME/bin/mvn" -f "$GH_HOME/tools/pom.xml" -DskipTests clean install assembly:single
>>>>>>> 5b403e33
 JAR=tools/target/graphhopper-tools-$VERSION-jar-with-dependencies.jar   
 "$JAVA" $JAVA_OPTS -cp "$JAR" com.graphhopper.ui.MiniGraphUI osmreader.osm="$OSM_FILE" printVersion=true config=$CONFIG \
              graph.location="$GRAPH"


elif [ "$ACTION" = "measurement" ]; then
 ARGS="config=$CONFIG graph.location=$GRAPH osmreader.osm=$OSM_FILE prepare.chWeighting=fastest graph.flagEncoders=CAR"
 echo -e "\ncreate graph via $ARGS, $JAR"
 START=$(date +%s)
 # avoid islands for measurement at all costs
 "$JAVA" $JAVA_OPTS -cp "$JAR" $GH_CLASS $ARGS prepare.doPrepare=false prepare.minNetworkSize=10000 prepare.minOnewayNetworkSize=10000
 END=$(date +%s)
 IMPORT_TIME=$(($END - $START))

 function startMeasurement {
    COUNT=5000
    commit_info=$(git log -n 1 --pretty=oneline)
    echo -e "\nperform measurement via jar=> $JAR and ARGS=> $ARGS"
    "$JAVA" $JAVA_OPTS -cp "$JAR" com.graphhopper.tools.Measurement $ARGS measurement.count=$COUNT measurement.location="$M_FILE_NAME" \
            graph.importTime=$IMPORT_TIME measurement.gitinfo="$commit_info"
 }
 
 
 # use all <last_commits> versions starting from HEAD
 last_commits=$3
  
 if [ "$last_commits" = "" ]; then
   # use current version
   "$MAVEN_HOME/bin/mvn" --projects core,tools -DskipTests clean install assembly:single
   startMeasurement
   exit
 fi

 current_commit=$(git log -n 1 --pretty=oneline | cut -d' ' -f1)
 commits=$(git rev-list HEAD -n $last_commits)
 for commit in $commits; do
   git checkout $commit -q
   M_FILE_NAME=$(git log -n 1 --pretty=oneline | grep -o "\ .*" |  tr " ,;" "_")
   M_FILE_NAME="measurement$M_FILE_NAME.properties"
   echo -e "\nusing commit $commit and $M_FILE_NAME"
   
   "$MAVEN_HOME/bin/mvn" --projects core,tools -DskipTests clean install assembly:single
   startMeasurement
   echo -e "\nmeasurement.commit=$commit\n" >> "$M_FILE_NAME"
 done
 # revert checkout
 git checkout $current_commit
fi<|MERGE_RESOLUTION|>--- conflicted
+++ resolved
@@ -259,13 +259,8 @@
  "$JAVA" $JAVA_OPTS -cp "$JAR" com.graphhopper.tools.QueryTorture $3 $4 $5 $6 $7 $8 $9
 
 
-<<<<<<< HEAD
-elif [ "x$ACTION" = "xminiui" ]; then
+elif [ "$ACTION" = "xminiui" ]; then
  "$MAVEN_HOME/bin/mvn" --projects tools -DskipTests clean install assembly:single
-=======
-elif [ "$ACTION" = "miniui" ]; then
- "$MAVEN_HOME/bin/mvn" -f "$GH_HOME/tools/pom.xml" -DskipTests clean install assembly:single
->>>>>>> 5b403e33
  JAR=tools/target/graphhopper-tools-$VERSION-jar-with-dependencies.jar   
  "$JAVA" $JAVA_OPTS -cp "$JAR" com.graphhopper.ui.MiniGraphUI osmreader.osm="$OSM_FILE" printVersion=true config=$CONFIG \
               graph.location="$GRAPH"
